--- conflicted
+++ resolved
@@ -1,11 +1,7 @@
 import base64
-<<<<<<< HEAD
 from collections import defaultdict
-import datetime
-=======
 from datetime import datetime, timedelta
 import logging
->>>>>>> cd62f222
 import os
 from time import perf_counter
 import uuid
@@ -189,7 +185,6 @@
         if user is None:
             return CreateFoodItemResponse(success=False, message="User not found")
 
-<<<<<<< HEAD
         bucket = self.supabase.storage.from_("public-assets")
         
         image_url = None
@@ -208,19 +203,9 @@
         except Exception as e:
             print("Error uploading image", e)
 
-=======
->>>>>>> cd62f222
         food_item_payloads: List[Dict] = []
 
         for item in payload.food_items:
-<<<<<<< HEAD
-            # TODO - Need to continue testing image cropping before enabling this
-            # cropped_image_base64 = utils.crop_and_return_base64_image(
-            #     payload.image_base64, item.bounding_box
-            # )
-
-=======
->>>>>>> cd62f222
             food_item_payload_data = {
                 "name": item.name,
                 "description": item.description,
@@ -260,11 +245,7 @@
             return CreateFoodItemResponse(success=False, message=str(e))
 
     async def read_food_items_for_user(
-<<<<<<< HEAD
-        self, telegram_user_id: str, order_by: str, sort: str
-=======
-        self, telegram_user_id: int
->>>>>>> cd62f222
+        self, telegram_user_id: int, order_by: str, sort: str
     ) -> ReadFoodItemResponse:
         supabase_client = await self.get_supabase_client()
 
@@ -280,11 +261,7 @@
                 supabase_client.table("FoodItem")
                 .select("*")
                 .eq("user_id", user.id)
-<<<<<<< HEAD
                 .order_by(order_by, ascending=(sort == "asc"))
-=======
-                .order("created_at")
->>>>>>> cd62f222
                 .execute()
             )
             food_items = [FoodItemResponse(**item) for item in response.data]
@@ -384,13 +361,13 @@
 
     async def sync_reminder_date_food_items(self, days_to_expiry: int) -> BaseResponse:
         # Get current datetime
-        current_datetime = datetime.datetime.now()
+        current_datetime = datetime.now()
         current_datetime_iso = current_datetime.isoformat()
         # new reminder datetime is 23 hours from current datetime
-        next_reminder_datetime = current_datetime + datetime.timedelta(hours=23) 
+        next_reminder_datetime = current_datetime + timedelta(hours=23) 
         next_reminder_datetime_iso = next_reminder_datetime.isoformat()
 
-        trigger_date = current_datetime + datetime.timedelta(days=5)
+        trigger_date = current_datetime + timedelta(days=5)
         trigger_date_iso = trigger_date.isoformat()
 
         TELEGRAM_BOT_TOKEN = os.environ.get("TELEGRAM_BOT_TOKEN", "")
