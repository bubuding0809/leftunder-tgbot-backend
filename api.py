--- conflicted
+++ resolved
@@ -224,11 +224,10 @@
                 continue
 
         return UpdateFoodItemResponse(
-<<<<<<< HEAD
             success=False if len(food_items_updated_failed) > 0 else True,
             message="Food items updated", 
             food_items_updated_success=food_items_updated_success,
-            food_items_updated_failed=food_items_updated_failed
+            food_items_updated_failed=food_items_updated_failed,
         )
     
     async def delete_food_items_for_user(self, payload: DeleteFoodItemPayload
@@ -291,11 +290,4 @@
             return BaseResponse(
                 success=False,
                 message="Sync food items failed"
-            ) 
-=======
-            success=True,
-            message="Food items updated",
-            food_items_updated_success=food_items_updated_success,
-            food_items_updated_failed=food_items_updated_failed,
-        )
->>>>>>> b078863f
+            ) 